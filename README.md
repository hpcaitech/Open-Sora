--- conflicted
+++ resolved
@@ -4,15 +4,10 @@
 
 <div align="center">
     <a href="https://github.com/hpcaitech/Open-Sora/stargazers"><img src="https://img.shields.io/github/stars/hpcaitech/Open-Sora?style=social"></a>
-<<<<<<< HEAD
-    <a href="https://discord.gg/shpbperhGs"><img src="https://img.shields.io/badge/Discord-join-blueviolet?logo=discord&amp"></a>
-    <a href="https://join.slack.com/t/colossalaiworkspace/shared_invite/zt-247ipg9fk-KRRYmUl~u2ll2637WRURVA"><img src="https://img.shields.io/badge/Slack-ColossalAI-blueviolet?logo=slack&amp"></a>
-=======
     <a href="https://hpcaitech.github.io/Open-Sora/"><img src="https://img.shields.io/badge/Gallery-View-orange?logo=&amp"></a>
     <a href="https://discord.gg/shpbperhGs"><img src="https://img.shields.io/badge/Discord-join-blueviolet?logo=discord&amp"></a>
     <a href="https://join.slack.com/t/colossalaiworkspace/shared_invite/zt-247ipg9fk-KRRYmUl~u2ll2637WRURVA"><img src="https://img.shields.io/badge/Slack-ColossalAI-blueviolet?logo=slack&amp"></a>
     <a href="https://twitter.com/yangyou1991/status/1769411544083996787?s=61&t=jT0Dsx2d-MS5vS9rNM5e5g"><img src="https://img.shields.io/badge/Twitter-Discuss-blue?logo=twitter&amp"></a>
->>>>>>> 4d4ec1b4
     <a href="https://raw.githubusercontent.com/hpcaitech/public_assets/main/colossalai/img/WeChat.png"><img src="https://img.shields.io/badge/微信-小助手加群-green?logo=wechat&amp"></a>
     <a href="https://hpc-ai.com/blog/open-sora-v1.0"><img src="https://img.shields.io/badge/Open_Sora-Blog-blue"></a>
 </div>
@@ -38,11 +33,7 @@
 | ------------------------------------------------------------------------------------------------------------------------------------------------------------------------------ | --------------------------------------------------------------------------------------------------------------------------------------------------------------------------- | ------------------------------------------------------------------------------------------------------------------------------------------------- |
 | [<img src="assets/readme/sample_0.gif" width="">](https://github.com/hpcaitech/Open-Sora/assets/99191637/de1963d3-b43b-4e68-a670-bb821ebb6f80)                                 | [<img src="assets/readme/sample_1.gif" width="">](https://github.com/hpcaitech/Open-Sora/assets/99191637/13f8338f-3d42-4b71-8142-d234fbd746cc)                              | [<img src="assets/readme/sample_2.gif" width="">](https://github.com/hpcaitech/Open-Sora/assets/99191637/fa6a65a6-e32a-4d64-9a9e-eabb0ebb8c16)    |
 | A serene night scene in a forested area. [...] The video is a time-lapse, capturing the transition from day to night, with the lake and forest serving as a constant backdrop. | A soaring drone footage captures the majestic beauty of a coastal cliff, [...] The water gently laps at the rock base and the greenery that clings to the top of the cliff. | The majestic beauty of a waterfall cascading down a cliff into a serene lake. [...] The camera angle provides a bird's eye view of the waterfall. |
-<<<<<<< HEAD
-| [<img src="assets/readme/sample_3.gif" width="">](https://github.com/hpcaitech/Open-Sora/assets/99191637/64232f84-1b36-4750-a6c0-3e610fa9aa94) | [<img src="assets/readme/sample_4.gif" width="">](https://github.com/hpcaitech/Open-Sora/assets/99191637/983a1965-a374-41a7-a76b-c07941a6c1e9) | [<img src="assets/readme/sample_5.gif" width="">](https://github.com/hpcaitech/Open-Sora/assets/99191637/ec10c879-9767-4c31-865f-2e8d6cf11e65) |
-=======
 | [<img src="assets/readme/sample_3.gif" width="">](https://github.com/hpcaitech/Open-Sora/assets/99191637/64232f84-1b36-4750-a6c0-3e610fa9aa94)                                 | [<img src="assets/readme/sample_4.gif" width="">](https://github.com/hpcaitech/Open-Sora/assets/99191637/983a1965-a374-41a7-a76b-c07941a6c1e9)                              | [<img src="assets/readme/sample_5.gif" width="">](https://github.com/hpcaitech/Open-Sora/assets/99191637/ec10c879-9767-4c31-865f-2e8d6cf11e65)    |
->>>>>>> 4d4ec1b4
 | A bustling city street at night, filled with the glow of car headlights and the ambient light of streetlights. [...]                                                           | The vibrant beauty of a sunflower field. The sunflowers are arranged in neat rows, creating a sense of order and symmetry. [...]                                            | A serene underwater scene featuring a sea turtle swimming through a coral reef. The turtle, with its greenish-brown shell [...]                   |
 
 Videos are downsampled to `.gif` for display. Click for original videos. Prompts are trimmed for display, see [here](/assets/texts/t2v_samples.txt) for full prompts. See more samples at our [gallery](https://hpcaitech.github.io/Open-Sora/).
