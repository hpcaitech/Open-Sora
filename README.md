--- conflicted
+++ resolved
@@ -177,12 +177,8 @@
 
 Other useful documents and links are listed below.
 
-<<<<<<< HEAD
 - Report: each version is trained from a image base seperately (not continuously trained), while a newer version will incorporate the techniques from the previous version.
   - [report 1.3](docs/report_04.md): shift-window attention, unified spatial-temporal VAE, etc.
-=======
-- Report: each version is trained from a image base separately (not continuously trained), while a newer version will incorporate the techniques from the previous version.
->>>>>>> d5d65039
   - [report 1.2](docs/report_03.md): rectified flow, 3d-VAE, score condition, evaluation, etc.
   - [report 1.1](docs/report_02.md): multi-resolution/length/aspect-ratio, image/video conditioning/editing, data preprocessing, etc.
   - [report 1.0](docs/report_01.md): architecture, captioning, etc.
