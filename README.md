<p align="center">
    <img src="./assets/readme/icon.png" width="250"/>
</p>
<div align="center">
    <a href="https://github.com/hpcaitech/Open-Sora/stargazers"><img src="https://img.shields.io/github/stars/hpcaitech/Open-Sora?style=social"></a>
    <a href="https://hpcaitech.github.io/Open-Sora/"><img src="https://img.shields.io/badge/Gallery-View-orange?logo=&amp"></a>
    <a href="https://discord.gg/kZakZzrSUT"><img src="https://img.shields.io/badge/Discord-join-blueviolet?logo=discord&amp"></a>
    <a href="https://join.slack.com/t/colossalaiworkspace/shared_invite/zt-247ipg9fk-KRRYmUl~u2ll2637WRURVA"><img src="https://img.shields.io/badge/Slack-ColossalAI-blueviolet?logo=slack&amp"></a>
    <a href="https://twitter.com/yangyou1991/status/1769411544083996787?s=61&t=jT0Dsx2d-MS5vS9rNM5e5g"><img src="https://img.shields.io/badge/Twitter-Discuss-blue?logo=twitter&amp"></a>
    <a href="https://raw.githubusercontent.com/hpcaitech/public_assets/main/colossalai/img/WeChat.png"><img src="https://img.shields.io/badge/微信-小助手加群-green?logo=wechat&amp"></a>
    <a href="https://hpc-ai.com/blog/open-sora-v1.0"><img src="https://img.shields.io/badge/Open_Sora-Blog-blue"></a>
    <a href="https://huggingface.co/spaces/hpcai-tech/open-sora"><img src="https://img.shields.io/badge/%F0%9F%A4%97%20Hugging%20Face-Gradio Demo-blue"></a>
</div>

## Open-Sora: Democratizing Efficient Video Production for All

We design and implement **Open-Sora**, an initiative dedicated to **efficiently** producing high-quality video. We hope to make the model,
tools and all details accessible to all. By embracing **open-source** principles,
Open-Sora not only democratizes access to advanced video generation techniques, but also offers a
streamlined and user-friendly platform that simplifies the complexities of video generation.
With Open-Sora, our goal is to foster innovation, creativity, and inclusivity within the field of content creation.

[[中文文档]](/docs/zh_CN/README.md) [[潞晨云部署视频教程]](https://www.bilibili.com/video/BV141421R7Ag)

## 📰 News

- **[2024.06.17]** 🔥 We released **Open-Sora 1.2**, which includes **3D-VAE**, **rectified flow**, and **score condition**. The video quality is greatly improved. [[checkpoints]](#open-sora-10-model-weights) [[report]](/docs/report_03.md)
- **[2024.04.25]** 🤗 We released the [Gradio demo for Open-Sora](https://huggingface.co/spaces/hpcai-tech/open-sora) on Hugging Face Spaces.
- **[2024.04.25]** We released **Open-Sora 1.1**, which supports **2s~15s, 144p to 720p, any aspect ratio** text-to-image, **text-to-video, image-to-video, video-to-video, infinite time** generation. In addition, a full video processing pipeline is released. [[checkpoints]]() [[report]](/docs/report_02.md)
- **[2024.03.18]** We released **Open-Sora 1.0**, a fully open-source project for video generation.
  Open-Sora 1.0 supports a full pipeline of video data preprocessing, training with
  <a href="https://github.com/hpcaitech/ColossalAI"><img src="assets/readme/colossal_ai.png" width="8%" ></a>
  acceleration,
  inference, and more. Our model can produce 2s 512x512 videos with only 3 days training. [[checkpoints]](#open-sora-10-model-weights)
  [[blog]](https://hpc-ai.com/blog/open-sora-v1.0) [[report]](/docs/report_01.md)
- **[2024.03.04]** Open-Sora provides training with 46% cost reduction.
  [[blog]](https://hpc-ai.com/blog/open-sora)

## 🎥 Latest Demo

🔥 You can experience Open-Sora on our [🤗 Gradio application on Hugging Face](https://huggingface.co/spaces/hpcai-tech/open-sora). More samples are available in our [Gallery](https://hpcaitech.github.io/Open-Sora/).


| **4s 720×1280**                                                                                                                                      | **4s 720×1280**                                                                                                                                      | **4s 720×1280**                                                                                                                                      |
| ---------------------------------------------------------------------------------------------------------------------------------------------------- | ---------------------------------------------------------------------------------------------------------------------------------------------------- | ---------------------------------------------------------------------------------------------------------------------------------------------------- |
| [<img src="assets/demo/v1.2/sample_0013.gif" width="">](https://github.com/hpcaitech/Open-Sora/assets/99191637/7895aab6-ed23-488c-8486-091480c26327) | [<img src="assets/demo/v1.2/sample_1718.gif" width="">](https://github.com/hpcaitech/Open-Sora/assets/99191637/20f07c7b-182b-4562-bbee-f1df74c86c9a) | [<img src="assets/demo/v1.2/sample_0087.gif" width="">](https://github.com/hpcaitech/Open-Sora/assets/99191637/3d897e0d-dc21-453a-b911-b3bda838acc2) |
| [<img src="assets/demo/v1.2/sample_0052.gif" width="">](https://github.com/hpcaitech/Open-Sora/assets/99191637/644bf938-96ce-44aa-b797-b3c0b513d64c) | [<img src="assets/demo/v1.2/sample_1719.gif" width="">](https://github.com/hpcaitech/Open-Sora/assets/99191637/272d88ac-4b4a-484d-a665-8d07431671d0) | [<img src="assets/demo/v1.2/sample_0002.gif" width="">](https://github.com/hpcaitech/Open-Sora/assets/99191637/ebbac621-c34e-4bb4-9543-1c34f8989764) |
| [<img src="assets/demo/v1.2/sample_0011.gif" width="">](https://github.com/hpcaitech/Open-Sora/assets/99191637/a1e3a1a3-4abd-45f5-8df2-6cced69da4ca) | [<img src="assets/demo/v1.2/sample_0004.gif" width="">](https://github.com/hpcaitech/Open-Sora/assets/99191637/d6ce9c13-28e1-4dff-9644-cc01f5f11926) | [<img src="assets/demo/v1.2/sample_0061.gif" width="">](https://github.com/hpcaitech/Open-Sora/assets/99191637/561978f8-f1b0-4f4d-ae7b-45bec9001b4a) |


<details>
<summary>OpenSora 1.1 Demo</summary>

| **2s 240×426**                                                                                                                                              | **2s 240×426**                                                                                                                                             |
| ----------------------------------------------------------------------------------------------------------------------------------------------------------- | ---------------------------------------------------------------------------------------------------------------------------------------------------------- |
| [<img src="assets/demo/sample_16x240x426_9.gif" width="">](https://github.com/hpcaitech/Open-Sora-dev/assets/99191637/c31ebc52-de39-4a4e-9b1e-9211d45e05b2) | [<img src="assets/demo/sora_16x240x426_26.gif" width="">](https://github.com/hpcaitech/Open-Sora-dev/assets/99191637/c31ebc52-de39-4a4e-9b1e-9211d45e05b2) |
| [<img src="assets/demo/sora_16x240x426_27.gif" width="">](https://github.com/hpcaitech/Open-Sora-dev/assets/99191637/f7ce4aaa-528f-40a8-be7a-72e61eaacbbd)  | [<img src="assets/demo/sora_16x240x426_40.gif" width="">](https://github.com/hpcaitech/Open-Sora-dev/assets/99191637/5d58d71e-1fda-4d90-9ad3-5f2f7b75c6a9) |

| **2s 426×240**                                                                                                                                             | **4s 480×854**                                                                                                                                              |
| ---------------------------------------------------------------------------------------------------------------------------------------------------------- | ----------------------------------------------------------------------------------------------------------------------------------------------------------- |
| [<img src="assets/demo/sora_16x426x240_24.gif" width="">](https://github.com/hpcaitech/Open-Sora-dev/assets/99191637/34ecb4a0-4eef-4286-ad4c-8e3a87e5a9fd) | [<img src="assets/demo/sample_32x480x854_9.gif" width="">](https://github.com/hpcaitech/Open-Sora-dev/assets/99191637/c1619333-25d7-42ba-a91c-18dbc1870b18) |

| **16s 320×320**                                                                                                                                        | **16s 224×448**                                                                                                                                        | **2s 426×240**                                                                                                                                            |
| ------------------------------------------------------------------------------------------------------------------------------------------------------ | ------------------------------------------------------------------------------------------------------------------------------------------------------ | --------------------------------------------------------------------------------------------------------------------------------------------------------- |
| [<img src="assets/demo/sample_16s_320x320.gif" width="">](https://github.com/hpcaitech/Open-Sora/assets/99191637/3cab536e-9b43-4b33-8da8-a0f9cf842ff2) | [<img src="assets/demo/sample_16s_224x448.gif" width="">](https://github.com/hpcaitech/Open-Sora/assets/99191637/9fb0b9e0-c6f4-4935-b29e-4cac10b373c4) | [<img src="assets/demo/sora_16x426x240_3.gif" width="">](https://github.com/hpcaitech/Open-Sora-dev/assets/99191637/3e892ad2-9543-4049-b005-643a4c1bf3bf) |

</details>

<details>
<summary>OpenSora 1.0 Demo</summary>

| **2s 512×512**                                                                                                                                                                 | **2s 512×512**                                                                                                                                                              | **2s 512×512**                                                                                                                                    |
| ------------------------------------------------------------------------------------------------------------------------------------------------------------------------------ | --------------------------------------------------------------------------------------------------------------------------------------------------------------------------- | ------------------------------------------------------------------------------------------------------------------------------------------------- |
| [<img src="assets/readme/sample_0.gif" width="">](https://github.com/hpcaitech/Open-Sora/assets/99191637/de1963d3-b43b-4e68-a670-bb821ebb6f80)                                 | [<img src="assets/readme/sample_1.gif" width="">](https://github.com/hpcaitech/Open-Sora/assets/99191637/13f8338f-3d42-4b71-8142-d234fbd746cc)                              | [<img src="assets/readme/sample_2.gif" width="">](https://github.com/hpcaitech/Open-Sora/assets/99191637/fa6a65a6-e32a-4d64-9a9e-eabb0ebb8c16)    |
| A serene night scene in a forested area. [...] The video is a time-lapse, capturing the transition from day to night, with the lake and forest serving as a constant backdrop. | A soaring drone footage captures the majestic beauty of a coastal cliff, [...] The water gently laps at the rock base and the greenery that clings to the top of the cliff. | The majestic beauty of a waterfall cascading down a cliff into a serene lake. [...] The camera angle provides a bird's eye view of the waterfall. |
| [<img src="assets/readme/sample_3.gif" width="">](https://github.com/hpcaitech/Open-Sora/assets/99191637/64232f84-1b36-4750-a6c0-3e610fa9aa94)                                 | [<img src="assets/readme/sample_4.gif" width="">](https://github.com/hpcaitech/Open-Sora/assets/99191637/983a1965-a374-41a7-a76b-c07941a6c1e9)                              | [<img src="assets/readme/sample_5.gif" width="">](https://github.com/hpcaitech/Open-Sora/assets/99191637/ec10c879-9767-4c31-865f-2e8d6cf11e65)    |
| A bustling city street at night, filled with the glow of car headlights and the ambient light of streetlights. [...]                                                           | The vibrant beauty of a sunflower field. The sunflowers are arranged in neat rows, creating a sense of order and symmetry. [...]                                            | A serene underwater scene featuring a sea turtle swimming through a coral reef. The turtle, with its greenish-brown shell [...]                   |

Videos are downsampled to `.gif` for display. Click for original videos. Prompts are trimmed for display,
see [here](/assets/texts/t2v_samples.txt) for full prompts.

</details>

## 🔆 New Features/Updates

- 📍 **Open-Sora 1.2** released. Model weights are available [here](#model-weights). See our **[report 1.2](/docs/report_03.md)** for more details.
- ✅ Support rectified flow scheduling.
- ✅ Support more conditioning including fps, aesthetic score, motion strength and camera motion.
- ✅ Trained our 3D-VAE for temporal dimension compression.
- 📍 **Open-Sora 1.1** released. Model weights are available [here](#model-weights). It is trained on **0s~15s, 144p to 720p, various aspect ratios** videos. See our **[report 1.1](/docs/report_02.md)** for more discussions.
- 🔧 **Data processing pipeline v1.1** is released. An automatic [processing pipeline](#data-processing) from raw videos to (text, video clip) pairs is provided, including scene cutting $\rightarrow$ filtering(aesthetic, optical flow, OCR, etc.) $\rightarrow$ captioning $\rightarrow$ managing. With this tool, you can easily build your video dataset.
- ✅ Improved ST-DiT architecture includes rope positional encoding, qk norm, longer text length, etc.
- ✅ Support training with any resolution, aspect ratio, and duration (including images).
- ✅ Support image and video conditioning and video editing, and thus support animating images, connecting videos, etc.
- 📍 **Open-Sora 1.0** released. Model weights are available [here](#model-weights). With only 400K video clips and 200 H800
  days (compared with 152M samples in Stable Video Diffusion), we are able to generate 2s 512×512 videos. See our **[report 1.0](docs/report_01.md)** for more discussions.
- ✅ Three-stage training from an image diffusion model to a video diffusion model. We provide the weights for each
  stage.
- ✅ Support training acceleration including accelerated transformer, faster T5 and VAE, and sequence parallelism.
  Open-Sora improves **55%** training speed when training on 64x512x512 videos. Details locates
  at [acceleration.md](docs/acceleration.md).
- 🔧 **Data preprocessing pipeline v1.0**,
  including [downloading](tools/datasets/README.md), [video cutting](tools/scene_cut/README.md),
  and [captioning](tools/caption/README.md) tools. Our data collection plan can be found
  at [datasets.md](docs/datasets.md).

<details>
<summary>View more</summary>

- ✅ We find VQ-VAE from [VideoGPT](https://wilson1yan.github.io/videogpt/index.html) has a low quality and thus adopt a
  better VAE from [Stability-AI](https://huggingface.co/stabilityai/sd-vae-ft-mse-original). We also find patching in
  the time dimension deteriorates the quality. See our **[report](docs/report_01.md)** for more discussions.
- ✅ We investigate different architectures including DiT, Latte, and our proposed STDiT. Our **STDiT** achieves a better
  trade-off between quality and speed. See our **[report](docs/report_01.md)** for more discussions.
- ✅ Support clip and T5 text conditioning.
- ✅ By viewing images as one-frame videos, our project supports training DiT on both images and videos (e.g., ImageNet &
  UCF101). See [commands.md](docs/commands.md) for more instructions.
- ✅ Support inference with official weights
  from [DiT](https://github.com/facebookresearch/DiT), [Latte](https://github.com/Vchitect/Latte),
  and [PixArt](https://pixart-alpha.github.io/).
- ✅ Refactor the codebase. See [structure.md](docs/structure.md) to learn the project structure and how to use the
  config files.

</details>

### TODO list sorted by priority

<details>
<summary>View more</summary>

- [x] Training Video-VAE and adapt our model to new VAE.
- [x] Scaling model parameters and dataset size.
- [x] Incoporate a better scheduler (rectified flow).
- [x] Evaluation pipeline.
- [x] Complete the data processing pipeline (including dense optical flow, aesthetics scores, text-image similarity, etc.). See [the dataset](/docs/datasets.md) for more information
- [x] Support image and video conditioning.
- [x] Support variable aspect ratios, resolutions, durations.

</details>

## Contents

- [Installation](#installation)
- [Model Weights](#model-weights)
- [Gradio Demo](#gradio-demo)
- [Inference](#inference)
- [Data Processing](#data-processing)
- [Training](#training)
- [Evaluation](#evaluation)
- [VAE Training & Evaluation](#vae-training--evaluation)
- [Contribution](#contribution)
- [Citation](#citation)
- [Acknowledgement](#acknowledgement)

Other useful documents and links are listed below.

- Report: [report 1.2](docs/report_03.md), [report 1.1](docs/report_02.md), [report 1.0](docs/report_01.md), [acceleration.md](docs/acceleration.md)
- Repo structure: [structure.md](docs/structure.md)
- Config file explanation: [config.md](docs/config.md)
- Useful commands: [commands.md](docs/commands.md)
- Data processing pipeline and dataset: [datasets.md](docs/datasets.md)
- Each data processing tool's README: [dataset conventions and management](/tools/datasets/README.md), [scene cutting](/tools/scene_cut/README.md), [scoring](/tools/scoring/README.md), [caption](/tools/caption/README.md)
- Evaluation: [eval/README.md](/eval/README.md)
- Gallery: [gallery](https://hpcaitech.github.io/Open-Sora/)

## Installation

### Install from Source

For CUDA 12.1, you can install the dependencies with the following commands. Otherwise, please refer to [Installation Documentation](docs/installation.md) for more instructions on different cuda version, and additional dependency for data preprocessing, VAE, and model evaluation.

```bash
# create a virtual env and activate (conda as an example)
conda create -n opensora python=3.9
conda activate opensora

# install torch, torchvision and xformers
pip install -r requirements/requirements-cu121.txt

# download the repo
git clone https://github.com/hpcaitech/Open-Sora
cd Open-Sora

# the default installation is for inference only
pip install -v . # for development mode, `pip install -v -e .`
```

(Optional, recommended for fast speed, especially for training) To enable `layernorm_kernel` and `flash_attn`, you need to install `apex` and `flash-attn` with the following commands.

```bash
# install flash attention
# set enable_flash_attn=False in config to disable flash attention
pip install packaging ninja
pip install flash-attn --no-build-isolation

# install apex
# set enable_layernorm_kernel=False in config to disable apex
pip install -v --disable-pip-version-check --no-cache-dir --no-build-isolation --config-settings "--build-option=--cpp_ext" --config-settings "--build-option=--cuda_ext" git+https://github.com/NVIDIA/apex.git
```

### Use Docker

Run the following command to build a docker image from Dockerfile provided.

```bash
docker build -t opensora ./docker
```

Run the following command to start the docker container in interactive mode.

```bash
docker run -ti --gpus all -v {MOUNT_DIR}:/data opensora
```

## Model Weights

### Open-Sora 1.2 Model Weights

| Model     | Model Size | Data | #iterations | Batch Size | URL                                                           |
| --------- | ---------- | ---- | ----------- | ---------- | ------------------------------------------------------------- |
| Diffusion | 1.1B       | 30M  | 70k         | Dynamic    | [:link:](https://huggingface.co/hpcai-tech/OpenSora-STDiT-v3) |
| VAE       | 384M       | 3M   | 1M          | 8          | [:link:](https://huggingface.co/hpcai-tech/OpenSora-VAE-v1.2) |

See our **[report 1.2](docs/report_03.md)** for more infomation. Weight will be automatically downloaded when you run the inference script.

### Open-Sora 1.1 Model Weights

<details>
<summary>View more</summary>

| Resolution         | Model Size | Data                       | #iterations | Batch Size                                        | URL                                                                  |
| ------------------ | ---------- | -------------------------- | ----------- | ------------------------------------------------- | -------------------------------------------------------------------- |
| mainly 144p & 240p | 700M       | 10M videos + 2M images     | 100k        | [dynamic](/configs/opensora-v1-1/train/stage2.py) | [:link:](https://huggingface.co/hpcai-tech/OpenSora-STDiT-v2-stage2) |
| 144p to 720p       | 700M       | 500K HQ videos + 1M images | 4k          | [dynamic](/configs/opensora-v1-1/train/stage3.py) | [:link:](https://huggingface.co/hpcai-tech/OpenSora-STDiT-v2-stage3) |

See our **[report 1.1](docs/report_02.md)** for more infomation.

:warning: **LIMITATION**: This version contains known issues which we are going to fix in the next version (as we save computation resource for the next release). In addition, the video generation may fail for long duration, and high resolution will have noisy results due to this problem.

</details>

### Open-Sora 1.0 Model Weights

<details>
<summary>View more</summary>

| Resolution | Model Size | Data   | #iterations | Batch Size | GPU days (H800) | URL                                                                                           |
| ---------- | ---------- | ------ | ----------- | ---------- | --------------- | --------------------------------------------------------------------------------------------- |
| 16×512×512 | 700M       | 20K HQ | 20k         | 2×64       | 35              | [:link:](https://huggingface.co/hpcai-tech/Open-Sora/blob/main/OpenSora-v1-HQ-16x512x512.pth) |
| 16×256×256 | 700M       | 20K HQ | 24k         | 8×64       | 45              | [:link:](https://huggingface.co/hpcai-tech/Open-Sora/blob/main/OpenSora-v1-HQ-16x256x256.pth) |
| 16×256×256 | 700M       | 366K   | 80k         | 8×64       | 117             | [:link:](https://huggingface.co/hpcai-tech/Open-Sora/blob/main/OpenSora-v1-16x256x256.pth)    |

Training orders: 16x256x256 $\rightarrow$ 16x256x256 HQ $\rightarrow$ 16x512x512 HQ.

Our model's weight is partially initialized from [PixArt-α](https://github.com/PixArt-alpha/PixArt-alpha). The number of
parameters is 724M. More information about training can be found in our **[report](/docs/report_01.md)**. More about
the dataset can be found in [datasets.md](/docs/datasets.md). HQ means high quality.

:warning: **LIMITATION**: Our model is trained on a limited budget. The quality and text alignment is relatively poor.
The model performs badly, especially on generating human beings and cannot follow detailed instructions. We are working
on improving the quality and text alignment.

</details>

## Gradio Demo

🔥 You can experience Open-Sora on our [🤗 Gradio application](https://huggingface.co/spaces/hpcai-tech/open-sora) on Hugging Face online.

### Local Deployment

If you want to deploy gradio locally, we have also provided a [Gradio application](./gradio) in this repository, you can use the following the command to start an interactive web application to experience video generation with Open-Sora.

```bash
pip install gradio spaces
python gradio/app.py
```

This will launch a Gradio application on your localhost. If you want to know more about the Gradio applicaiton, you can refer to the [Gradio README](./gradio/README.md).

To enable prompt enhancement and other language input (e.g., 中文输入), you need to set the `OPENAI_API_KEY` in the environment. Check [OpenAI's documentation](https://platform.openai.com/docs/quickstart) to get your API key.

```bash
export OPENAI_API_KEY=YOUR_API_KEY
```

### Getting Started

In the Gradio application, the basic options are as follows:

![Gradio Demo](assets/readme/gradio_basic.png)

The easiest way to generate a video is to input a text prompt and click the "**Generate video**" button (scroll down if you cannot find). The generated video will be displayed in the right panel. Checking the "**Enhance prompt with GPT4o**" will use GPT-4o to refine the prompt, while "**Random Prompt**" button will generate a random prompt by GPT-4o for you. Due to the OpenAI's API limit, the prompt refinement result has some randomness.

Then, you can choose the **resolution**, **duration**, and **aspect ratio** of the generated video. Different resolution and video length will affect the video generation speed. On a 80G H100 GPU, the generation speed and peak memory usage is:

|      | Image   | 2s       | 4s        | 8s        | 16s       |
| ---- | ------- | -------- | --------- | --------- | --------- |
| 360p | 3s, 24G | 18s, 27G | 31s, 27G  | 62s, 28G  | 121s, 33G |
| 480p | 2s, 24G | 29s, 31G | 55s, 30G  | 108s, 32G | 219s, 36G |
| 720p | 6s, 27G | 68s, 41G | 130s, 39G | 260s, 45G | 547s, 67G |

Note that besides text to video, you can also use **image to video generation**. You can upload an image and then click the "**Generate video**" button to generate a video with the image as the first frame. Or you can fill in the text prompt and click the "**Generate image**" button to generate an image with the text prompt, and then click the "**Generate video**" button to generate a video with the image generated with the same model.

![Gradio Demo](assets/readme/gradio_option.png)

Then you can specify more options, including "**Motion Strength**", "**Aesthetic**" and "**Camera Motion**". If "Enable" not checked or the choice is "none", the information is not passed to the model. Otherwise, the model will generate videos with the specified motion strength, aesthetic score, and camera motion.

For the **aesthetic score**, we recommend using values higher than 6. For **motion strength**, a smaller value will lead to a smoother but less dynamic video, while a larger value will lead to a more dynamic but likely more blurry video. Thus, you can try without it and then adjust it according to the generated video. For the **camera motion**, sometimes the model cannot follow the instruction well, and we are working on improving it.

You can also adjust the "**Sampling steps**", this is directly related to the generation speed as it is the number of denoising. A number smaller than 30 usually leads to a poor generation results, while a number larger than 100 usually has no significant improvement. The "**Seed**" is used for reproducibility, you can set it to a fixed number to generate the same video. The "**CFG Scale**" controls how much the model follows the text prompt, a smaller value will lead to a more random video, while a larger value will lead to a more text-following video (7 is recommended).

For more advanced usage, you can refer to [Gradio README](./gradio/README.md#advanced-usage).

## Inference

### Open-Sora 1.2 Command Line Inference

The basic command line inference is as follows:

```bash
# text to video
python scripts/inference.py configs/opensora-v1-2/inference/sample.py \
  --num-frames 4s --resolution 720p --aspect-ratio 9:16 \
  --prompt "a beautiful waterfall"
```

You can add more options to the command line to customize the generation.

```bash
python scripts/inference.py configs/opensora-v1-2/inference/sample.py \
  --num-frames 4s --resolution 720p --aspect-ratio 9:16 \
  --num-sampling-steps 30 --flow 5 --aes 6.5 \
  --prompt "a beautiful waterfall"
```

For image to video generation and other functionalities, the API is compatible with Open-Sora 1.1. See [here](docs/commands.md) for more instructions.

If your installation do not contain `apex` and `flash-attn`, you need to disable them in the config file, or via the folowing command.

```bash
python scripts/inference.py configs/opensora-v1-2/inference/sample.py \
  --num-frames 4s --resolution 720p \
  --layernorm-kernel False --flash-attn False \
  --prompt "a beautiful waterfall"
```

### Sequence Parallelism Inference
<<<<<<< HEAD
a
=======

>>>>>>> b7b7a6fb
To enable sequence parallelism, you need to use `torchrun` to run the inference script. The following command will run the inference with 2 GPUs.

```bash
# text to video
CUDA_VISIBLE_DEVICES=0,1 torchrun --nproc_per_node 2 scripts/inference.py configs/opensora-v1-2/inference/sample.py \
  --num-frames 4s --resolution 720p --aspect-ratio 9:16 \
  --prompt "a beautiful waterfall"
```

:warning: **LIMITATION**: The sequence parallelism is not supported for gradio deployment. For now, the sequence parallelism is only supported when the dimension can be divided by the number of GPUs. Thus, it may fail for some cases. We tested 4 GPUs for 720p and 2 GPUs for 480p.

### GPT-4o Prompt Refinement

We find that GPT-4o can refine the prompt and improve the quality of the generated video. With this feature, you can also use other language (e.g., Chinese) as the prompt. To enable this feature, you need prepare your openai api key in the environment:

```bash
export OPENAI_API_KEY=YOUR_API_KEY
```

Then you can inference with `--llm-refine True` to enable the GPT-4o prompt refinement, or leave prompt empty to get a random prompt generated by GPT-4o.

```bash
python scripts/inference.py configs/opensora-v1-2/inference/sample.py \
  --num-frames 4s --resolution 720p --llm-refine True
```

### Open-Sora 1.1 Command Line Inference

<details>
<summary>View more</summary>

Since Open-Sora 1.1 supports inference with dynamic input size, you can pass the input size as an argument.

```bash
# text to video
python scripts/inference.py configs/opensora-v1-1/inference/sample.py --prompt "A beautiful sunset over the city" --num-frames 32 --image-size 480 854
```

If your installation do not contain `apex` and `flash-attn`, you need to disable them in the config file, or via the folowing command.

```bash
python scripts/inference.py configs/opensora-v1-1/inference/sample.py --prompt "A beautiful sunset over the city" --num-frames 32 --image-size 480 854 --layernorm-kernel False --flash-attn False
```

See [here](docs/commands.md#inference-with-open-sora-11) for more instructions including text-to-image, image-to-video, video-to-video, and infinite time generation.

</details>

### Open-Sora 1.0 Command Line Inference

<details>
<summary>View more</summary>

We have also provided an offline inference script. Run the following commands to generate samples, the required model weights will be automatically downloaded. To change sampling prompts, modify the txt file passed to `--prompt-path`. See [here](docs/structure.md#inference-config-demos) to customize the configuration.

```bash
# Sample 16x512x512 (20s/sample, 100 time steps, 24 GB memory)
torchrun --standalone --nproc_per_node 1 scripts/inference.py configs/opensora/inference/16x512x512.py --ckpt-path OpenSora-v1-HQ-16x512x512.pth --prompt-path ./assets/texts/t2v_samples.txt

# Sample 16x256x256 (5s/sample, 100 time steps, 22 GB memory)
torchrun --standalone --nproc_per_node 1 scripts/inference.py configs/opensora/inference/16x256x256.py --ckpt-path OpenSora-v1-HQ-16x256x256.pth --prompt-path ./assets/texts/t2v_samples.txt

# Sample 64x512x512 (40s/sample, 100 time steps)
torchrun --standalone --nproc_per_node 1 scripts/inference.py configs/opensora/inference/64x512x512.py --ckpt-path ./path/to/your/ckpt.pth --prompt-path ./assets/texts/t2v_samples.txt

# Sample 64x512x512 with sequence parallelism (30s/sample, 100 time steps)
# sequence parallelism is enabled automatically when nproc_per_node is larger than 1
torchrun --standalone --nproc_per_node 2 scripts/inference.py configs/opensora/inference/64x512x512.py --ckpt-path ./path/to/your/ckpt.pth --prompt-path ./assets/texts/t2v_samples.txt
```

The speed is tested on H800 GPUs. For inference with other models, see [here](docs/commands.md) for more instructions.
To lower the memory usage, set a smaller `vae.micro_batch_size` in the config (slightly lower sampling speed).

</details>

## Data Processing

High-quality data is crucial for training good generation models.
To this end, we establish a complete pipeline for data processing, which could seamlessly convert raw videos to high-quality video-text pairs.
The pipeline is shown below. For detailed information, please refer to [data processing](docs/data_processing.md).
Also check out the [datasets](docs/datasets.md) we use.

![Data Processing Pipeline](assets/readme/report_data_pipeline.png)

## Training

### Open-Sora 1.2 Training

The training process is same as Open-Sora 1.1.

```bash
# one node
torchrun --standalone --nproc_per_node 8 scripts/train.py \
    configs/opensora-v1-2/train/stage1.py --data-path YOUR_CSV_PATH --ckpt-path YOUR_PRETRAINED_CKPT
# multiple nodes
colossalai run --nproc_per_node 8 --hostfile hostfile scripts/train.py \
    configs/opensora-v1-2/train/stage1.py --data-path YOUR_CSV_PATH --ckpt-path YOUR_PRETRAINED_CKPT
```

### Open-Sora 1.1 Training

<details>
<summary>View more</summary>

Once you prepare the data in a `csv` file, run the following commands to launch training on a single node.

```bash
# one node
torchrun --standalone --nproc_per_node 8 scripts/train.py \
    configs/opensora-v1-1/train/stage1.py --data-path YOUR_CSV_PATH --ckpt-path YOUR_PRETRAINED_CKPT
# multiple nodes
colossalai run --nproc_per_node 8 --hostfile hostfile scripts/train.py \
    configs/opensora-v1-1/train/stage1.py --data-path YOUR_CSV_PATH --ckpt-path YOUR_PRETRAINED_CKPT
```

</details>

### Open-Sora 1.0 Training

<details>
<summary>View more</summary>

Once you prepare the data in a `csv` file, run the following commands to launch training on a single node.

```bash
# 1 GPU, 16x256x256
torchrun --nnodes=1 --nproc_per_node=1 scripts/train.py configs/opensora/train/16x256x256.py --data-path YOUR_CSV_PATH
# 8 GPUs, 64x512x512
torchrun --nnodes=1 --nproc_per_node=8 scripts/train.py configs/opensora/train/64x512x512.py --data-path YOUR_CSV_PATH --ckpt-path YOUR_PRETRAINED_CKPT
```

To launch training on multiple nodes, prepare a hostfile according
to [ColossalAI](https://colossalai.org/docs/basics/launch_colossalai/#launch-with-colossal-ai-cli), and run the
following commands.

```bash
colossalai run --nproc_per_node 8 --hostfile hostfile scripts/train.py configs/opensora/train/64x512x512.py --data-path YOUR_CSV_PATH --ckpt-path YOUR_PRETRAINED_CKPT
```

For training other models and advanced usage, see [here](docs/commands.md) for more instructions.

</details>

## Evaluation

We support evaluation based on:

- Validation loss
- VBench score
- VBench-i2v score
- Batch generation for human evaluation

All the evaluation code is released in `eval` folder. Check the [README](/eval/README.md) for more details. Our [report](/docs/report_03.md#evaluation) also provides more information about the evaluation during training. The following table shows Open-Sora 1.2 greatly improves Open-Sora 1.0.

| Model          | Total Score | Quality Score | Semantic Score |
| -------------- | ----------- | ------------- | -------------- |
| Open-Sora V1.0 | 75.91%      | 78.81%        | 64.28%         |
| Open-Sora V1.2 | 79.23%      | 80.71%        | 73.30%         |

## VAE Training & Evaluation

We train a VAE pipeline that consists of a spatial VAE followed by a temporal VAE.
For more details, refer to [VAE Documentation](docs/vae.md).
Before you run the following commands, follow our [Installation Documentation](docs/installation.md) to install the required dependencies for VAE and Evaluation.

If you want to train your own VAE, we need to prepare data in the csv following the [data processing](#data-processing) pipeline, then run the following commands.
Note that you need to adjust the number of trained epochs (`epochs`) in the config file accordingly with respect to your own csv data size.

```bash
# stage 1 training, 380k steps, 8 GPUs
torchrun --nnodes=1 --nproc_per_node=8 scripts/train_vae.py configs/vae/train/stage1.py --data-path YOUR_CSV_PATH
# stage 2 training, 260k steps, 8 GPUs
torchrun --nnodes=1 --nproc_per_node=8 scripts/train_vae.py configs/vae/train/stage2.py --data-path YOUR_CSV_PATH
# stage 3 training, 540k steps, 24 GPUs
torchrun --nnodes=3 --nproc_per_node=8 scripts/train_vae.py configs/vae/train/stage3.py --data-path YOUR_CSV_PATH
```

To evaluate the VAE performance, you need to run VAE inference first to generate the videos, then calculate scores on the generated videos:

```bash
# video generation
torchrun --standalone --nnodes=1 --nproc_per_node=1 scripts/inference_vae.py configs/vae/inference/video.py --ckpt-path YOUR_VAE_CKPT_PATH --data-path YOUR_CSV_PATH --save-dir YOUR_VIDEO_DIR
# the original videos will be saved to `YOUR_VIDEO_DIR_ori`
# the reconstructed videos through the pipeline will be saved to `YOUR_VIDEO_DIR_rec`
# the reconstructed videos through the spatial VAE only will be saved to `YOUR_VIDEO_DIR_spatial`

# score calculation
python eval/vae/eval_common_metric.py --batch_size 2 --real_video_dir YOUR_VIDEO_DIR_ori --generated_video_dir YOUR_VIDEO_DIR_rec --device cuda --sample_fps 24 --crop_size 256 --resolution 256 --num_frames 17 --sample_rate 1 --metric ssim psnr lpips flolpips
```

## Contribution

Thanks goes to these wonderful contributors:

<a href="https://github.com/hpcaitech/Open-Sora/graphs/contributors">
  <img src="https://contrib.rocks/image?repo=hpcaitech/Open-Sora" />
</a>

If you wish to contribute to this project, please refer to the [Contribution Guideline](./CONTRIBUTING.md).

## Acknowledgement

Here we only list a few of the projects. For other works and datasets, please refer to our report.

- [ColossalAI](https://github.com/hpcaitech/ColossalAI): A powerful large model parallel acceleration and optimization
  system.
- [DiT](https://github.com/facebookresearch/DiT): Scalable Diffusion Models with Transformers.
- [OpenDiT](https://github.com/NUS-HPC-AI-Lab/OpenDiT): An acceleration for DiT training. We adopt valuable acceleration
  strategies for training progress from OpenDiT.
- [PixArt](https://github.com/PixArt-alpha/PixArt-alpha): An open-source DiT-based text-to-image model.
- [Latte](https://github.com/Vchitect/Latte): An attempt to efficiently train DiT for video.
- [StabilityAI VAE](https://huggingface.co/stabilityai/sd-vae-ft-mse-original): A powerful image VAE model.
- [CLIP](https://github.com/openai/CLIP): A powerful text-image embedding model.
- [T5](https://github.com/google-research/text-to-text-transfer-transformer): A powerful text encoder.
- [LLaVA](https://github.com/haotian-liu/LLaVA): A powerful image captioning model based on [Mistral-7B](https://huggingface.co/mistralai/Mistral-7B-v0.1) and [Yi-34B](https://huggingface.co/01-ai/Yi-34B).
- [PLLaVA](https://github.com/magic-research/PLLaVA): A powerful video captioning model.
- [MiraData](https://github.com/mira-space/MiraData): A large-scale video dataset with long durations and structured caption.

We are grateful for their exceptional work and generous contribution to open source. Special thanks go to the authors of [MiraData](https://github.com/mira-space/MiraData) and [Rectified Flow](https://github.com/gnobitab/RectifiedFlow) for their valuable advice and help. We wish to express gratitude towards AK for sharing this project on social media and Hugging Face for providing free GPU resources for our online Gradio demo.

## Citation

```bibtex
@software{opensora,
  author = {Zangwei Zheng and Xiangyu Peng and Tianji Yang and Chenhui Shen and Shenggui Li and Hongxin Liu and Yukun Zhou and Tianyi Li and Yang You},
  title = {Open-Sora: Democratizing Efficient Video Production for All},
  month = {March},
  year = {2024},
  url = {https://github.com/hpcaitech/Open-Sora}
}
```

## Star History

[![Star History Chart](https://api.star-history.com/svg?repos=hpcaitech/Open-Sora&type=Date)](https://star-history.com/#hpcaitech/Open-Sora&Date)<|MERGE_RESOLUTION|>--- conflicted
+++ resolved
@@ -345,11 +345,7 @@
 ```
 
 ### Sequence Parallelism Inference
-<<<<<<< HEAD
-a
-=======
-
->>>>>>> b7b7a6fb
+
 To enable sequence parallelism, you need to use `torchrun` to run the inference script. The following command will run the inference with 2 GPUs.
 
 ```bash
