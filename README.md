--- conflicted
+++ resolved
@@ -94,11 +94,7 @@
 ```bash
 # create a virtual env
 conda create -n opensora python=3.10
-<<<<<<< HEAD
-# activate virtual environmen
-=======
-# activate opensora
->>>>>>> 3b3d4a75
+# activate virtual environment
 conda activate opensora
 
 # install torch
