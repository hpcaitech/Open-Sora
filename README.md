--- conflicted
+++ resolved
@@ -22,21 +22,6 @@
 * **[2024.03.18]** 🔥 We release **Open-Sora 1.0**, a fully open-source project for video generation.
 Open-Sora 1.0 supports a full pipeline of video data preprocessing, training with
 <a href="https://github.com/hpcaitech/ColossalAI"><img src="assets/readme/colossal_ai.png" width="8%" ></a> acceleration,
-<<<<<<< HEAD
-inference, and more. Our provided checkpoint can produce 2s 512x512 videos.
-
-## 🎥 Latest Demo
-
-| **2s 512x512**                                                                                                                                 | **2s 512x512**                                                                                                                                 | **2s 512x512**                                                                                                                                 |
-| ---------------------------------------------------------------------------------------------------------------------------------------------- | ---------------------------------------------------------------------------------------------------------------------------------------------- | ---------------------------------------------------------------------------------------------------------------------------------------------- |
-| [<img src="assets/readme/sample_0.gif" width="">](https://github.com/hpcaitech/Open-Sora/assets/99191637/de1963d3-b43b-4e68-a670-bb821ebb6f80) | [<img src="assets/readme/sample_1.gif" width="">](https://github.com/hpcaitech/Open-Sora/assets/99191637/13f8338f-3d42-4b71-8142-d234fbd746cc) | [<img src="assets/readme/sample_2.gif" width="">](https://github.com/hpcaitech/Open-Sora/assets/99191637/fa6a65a6-e32a-4d64-9a9e-eabb0ebb8c16) |
-
-Videos are downsampled to `.gif`. Click the video for original ones.
-
-## 🔆 New Features/Updates
-
-* 📍 Open-Sora-v1 is trained on xxx. We train the model in three stages. Model weights are available here. Training details can be found here. [WIP]
-=======
 inference, and more. Our provided [checkpoints](#model-weights) can produce 2~5s 512x512 videos with only 3 days training.
 * **[2024.03.04]** Open-Sora provides training with 46% cost reduction.
 
@@ -56,7 +41,6 @@
 
 * 📍 Open-Sora-v1 released. Model weights are available [here](#model-weights). With only 400K video clips and 200 H800 days (compared with 152M samples in Stable Video Diffusion), we are able to generate 2s 512×512 videos.
 * ✅ Three stages training from an image diffusion model to a video diffusion model. We provide the weights for each stage.
->>>>>>> 2cd7c61c
 * ✅ Support training acceleration including accelerated transformer, faster T5 and VAE, and sequence parallelism. Open-Sora improve **55%** training speed when training on 64x512x512 videos. Details locates at [acceleration.md](docs/acceleration.md).
 * ✅ We provide video cutting and captioning tools for data preprocessing. Instructions can be found [here](tools/data/README.md) and our data collection plan can be found at [datasets.md](docs/datasets.md).
 * ✅ We find VQ-VAE from [VideoGPT](https://wilson1yan.github.io/videogpt/index.html) has a low quality and thus adopt a better VAE from [Stability-AI](https://huggingface.co/stabilityai/sd-vae-ft-mse-original). We also find patching in the time dimension deteriorates the quality. See our **[report](docs/report_v1.md)** for more discussions.
@@ -74,11 +58,7 @@
 
 ### TODO list sorted by priority
 
-<<<<<<< HEAD
-* [ ] Complete the data processing pipeline (including dense optical flow, aesthetics scores, text-image similarity, deduplication, etc.). See [datasets.md]() for more information. **[WIP]**
-=======
 * [ ] Complete the data processing pipeline (including dense optical flow, aesthetics scores, text-image similarity, deduplication, etc.). See [datasets.md](/docs/datasets.md) for more information. **[WIP]**
->>>>>>> 2cd7c61c
 * [ ] Training Video-VAE. **[WIP]**
 
 <details>
@@ -92,21 +72,14 @@
 
 </details>
 
-<<<<<<< HEAD
-## Contentss
-=======
 ## Contents
->>>>>>> 2cd7c61c
 
 * [Installation](#installation)
 * [Model Weights](#model-weights)
 * [Inference](#inference)
 * [Data Processing](#data-processing)
 * [Training](#training)
-<<<<<<< HEAD
-=======
 * [Contribution](#contribution)
->>>>>>> 2cd7c61c
 * [Acknowledgement](#acknowledgement)
 * [Citation](#citation)
 
@@ -150,15 +123,11 @@
 
 Our model's weight is partially initialized from [PixArt-α](https://github.com/PixArt-alpha/PixArt-alpha). The number of parameters is 724M. More information about training can be found in our **[report](/docs/report_v1.md)**. More about dataset can be found in [dataset.md](/docs/dataset.md). HQ means high quality.
 
-<<<<<<< HEAD
-To run inference with our provided weights, first download [T5](https://huggingface.co/DeepFloyd/t5-v1_1-xxl/tree/main) weights into `pretrained_models/t5_ckpts/t5-v1_1-xxl`. Then run the following commands to generate samples. See [here](docs/structure.md#inference-config-demos) to customize the configuration.
-=======
 :warning: **LIMITATION**: Our model is trained on a limited budget. The quality and text alignment is relatively poor. The model performs badly especially on generating human beings and cannot follow detailed instructions. We are working on improving the quality and text alignment.
 
 ## Inference
 
 To run inference with our provided weights, first download [T5](https://huggingface.co/DeepFloyd/t5-v1_1-xxl/tree/main) weights into `pretrained_models/t5_ckpts/t5-v1_1-xxl`. Then download the model weights. Run the following commands to generate samples. See [here](docs/structure.md#inference-config-demos) to customize the configuration.
->>>>>>> 2cd7c61c
 
 ```bash
 # Sample 16x256x256 (5s/sample)
@@ -226,11 +195,7 @@
 ```bibtex
 @software{opensora,
   author = {Zangwei Zheng and Xiangyu Peng and Yang You},
-<<<<<<< HEAD
-  title = {Open-Sora: Towards Open Reproduction of Sora},
-=======
   title = {Open-Sora: Democratizing Efficient Video Production for All},
->>>>>>> 2cd7c61c
   month = {March},
   year = {2024},
   url = {https://github.com/hpcaitech/Open-Sora}
