--- conflicted
+++ resolved
@@ -1,218 +1,211 @@
-<p align="center">
-    <img src="../assets/readme/icon.png" width="250"/>
-<p>
-
-<div align="center">
-    <a href="https://github.com/hpcaitech/Open-Sora/stargazers"><img src="https://img.shields.io/github/stars/hpcaitech/Open-Sora?style=social"></a>
-    <a href="https://hpcaitech.github.io/Open-Sora/"><img src="https://img.shields.io/badge/Gallery-View-orange?logo=&amp"></a>
-    <a href="https://discord.gg/shpbperhGs"><img src="https://img.shields.io/badge/Discord-join-blueviolet?logo=discord&amp"></a>
-    <a href="https://join.slack.com/t/colossalaiworkspace/shared_invite/zt-247ipg9fk-KRRYmUl~u2ll2637WRURVA"><img src="https://img.shields.io/badge/Slack-ColossalAI-blueviolet?logo=slack&amp"></a>
-    <a href="https://twitter.com/yangyou1991/status/1769411544083996787?s=61&t=jT0Dsx2d-MS5vS9rNM5e5g"><img src="https://img.shields.io/badge/Twitter-Discuss-blue?logo=twitter&amp"></a>
-    <a href="https://raw.githubusercontent.com/hpcaitech/public_assets/main/colossalai/img/WeChat.png"><img src="https://img.shields.io/badge/微信-小助手加群-green?logo=wechat&amp"></a>
-</div>
-
-## Open-Sora： 完全开源的高效复现类Sora视频生成方案
-**Open-Sora**项目是一项致力于**高效**制作高质量视频，并使所有人都能使用其模型、工具和内容的计划。
-通过采用**开源**原则，Open-Sora 不仅实现了先进视频生成技术的低成本普及，还提供了一个精简且用户友好的方案，简化了视频制作的复杂性。
-通过 Open-Sora，我们希望更多开发者一起探索内容创作领域的创新、创造和包容。
- [[English]](/README.md)
-
- <h4>Open-Sora 项目目前处在早期阶段，并将持续更新。</h4>
-
-## 📰 资讯
-
-* **[2024.03.18]** 🔥 我们发布了**Open-Sora 1.0**，这是一个完全开源的视频生成项目。
-* Open-Sora 1.0 支持视频数据预处理、<a href="https://github.com/hpcaitech/ColossalAI"><img src="../assets/readme/colossal_ai.png" width="8%" ></a> 加速训练、推理等全套流程。
-* 我们提供的[模型权重](/#model-weights)只需 3 天的训练就能生成 2 秒的 512x512 视频。
-* **[2024.03.04]** Open-Sora：开源Sora复现方案，成本降低46%，序列扩充至近百万
-
-## 🎥 最新视频
-
-| **2s 512×512**                                                                                                                                                                 | **2s 512×512**                                                                                                                                                              | **2s 512×512**                                                                                                                                    |
-| ------------------------------------------------------------------------------------------------------------------------------------------------------------------------------ | --------------------------------------------------------------------------------------------------------------------------------------------------------------------------- | ------------------------------------------------------------------------------------------------------------------------------------------------- |
-| [<img src="/assets/readme/sample_0.gif" width="">](https://github.com/hpcaitech/Open-Sora/assets/99191637/de1963d3-b43b-4e68-a670-bb821ebb6f80)                                 | [<img src="/assets/readme/sample_1.gif" width="">](https://github.com/hpcaitech/Open-Sora/assets/99191637/13f8338f-3d42-4b71-8142-d234fbd746cc)                              | [<img src="/assets/readme/sample_2.gif" width="">](https://github.com/hpcaitech/Open-Sora/assets/99191637/fa6a65a6-e32a-4d64-9a9e-eabb0ebb8c16)    |
-| A serene night scene in a forested area. [...] The video is a time-lapse, capturing the transition from day to night, with the lake and forest serving as a constant backdrop. | A soaring drone footage captures the majestic beauty of a coastal cliff, [...] The water gently laps at the rock base and the greenery that clings to the top of the cliff. | The majestic beauty of a waterfall cascading down a cliff into a serene lake. [...] The camera angle provides a bird's eye view of the waterfall. |
-| [<img src="/assets/readme/sample_3.gif" width="">](https://github.com/hpcaitech/Open-Sora/assets/99191637/64232f84-1b36-4750-a6c0-3e610fa9aa94) | [<img src="/assets/readme/sample_4.gif" width="">](https://github.com/hpcaitech/Open-Sora/assets/99191637/983a1965-a374-41a7-a76b-c07941a6c1e9) | [<img src="/assets/readme/sample_5.gif" width="">](https://github.com/hpcaitech/Open-Sora/assets/99191637/ec10c879-9767-4c31-865f-2e8d6cf11e65) |
-| A bustling city street at night, filled with the glow of car headlights and the ambient light of streetlights. [...]                                                           | The vibrant beauty of a sunflower field. The sunflowers are arranged in neat rows, creating a sense of order and symmetry. [...]                                            | A serene underwater scene featuring a sea turtle swimming through a coral reef. The turtle, with its greenish-brown shell [...]                   |
-
-视频经过降采样处理为`.gif`格式，以便显示。点击查看原始视频。为便于显示，文字经过修剪，全文请参见 [此处](/assets/texts/t2v_samples.txt)。在我们的[图片库](https://hpcaitech.github.io/Open-Sora/)中查看更多样本。
-
-## 🔆 新功能
-
-* 📍Open-Sora-v1 已发布。[这里](/#model-weights)提供了模型权重。只需 400K 视频片段和在单卡 H800 上训200天（类比Stable Video Diffusion 的 152M 样本），我们就能生成 2 秒的 512×512 视频。
-* ✅ 从图像扩散模型到视频扩散模型的三阶段训练。我们提供每个阶段的权重。
-<<<<<<< HEAD
-* ✅ 支持训练加速，包括Transformer加速、更快的 T5 和 VAE 以及序列并行。在对 64x512x512 视频进行训练时，Open-Sora 可将训练速度提高**55%**。详细信息请参见[训练加速](/acceleration.md)。
-* ✅ 我们提供用于数据预处理的视频切割和字幕工具。有关说明请点击[此处](tools/data/README.md)，我们的数据收集计划请点击 [数据集](docs/datasets.md)。
-* ✅ 我们发现来自[VideoGPT](https://wilson1yan.github.io/videogpt/index.html)的 VQ-VAE 质量较低，因此采用了来自[Stability-AI](https://huggingface.co/stabilityai/sd-vae-ft-mse-original) 的高质量 VAE。我们还发现使用添加了时间维度的采样会导致生成质量降低。更多讨论，请参阅我们的 **[报告](docs/report_v1.md)**。
-* ✅ 我们研究了不同的架构，包括 DiT、Latte 和我们提出的 **STDiT**。我们的STDiT在质量和速度之间实现了更好的权衡。更多讨论，请参阅我们的 **[报告](docs/report_v1.md)**。
-=======
-* ✅ 支持训练加速，包括Transformer加速、更快的 T5 和 VAE 以及序列并行。在对 64x512x512 视频进行训练时，Open-Sora 可将训练速度提高**55%**。详细信息请参见[训练加速](acceleration.md)。
-* ✅ 我们提供用于数据预处理的视频切割和字幕工具。有关说明请点击[此处](/tools/data/README.md)，我们的数据收集计划请点击 [数据集](datasets.md)。
-* ✅ 我们发现来自[VideoGPT](https://wilson1yan.github.io/videogpt/index.html)的 VQ-VAE 质量较低，因此采用了来自[Stability-AI](https://huggingface.co/stabilityai/sd-vae-ft-mse-original) 的高质量 VAE。我们还发现使用添加了时间维度的采样会导致生成质量降低。更多讨论，请参阅我们的 **[报告](report_v1.md)**。
-* ✅ 我们研究了不同的架构，包括 DiT、Latte 和我们提出的 **STDiT**。我们的STDiT在质量和速度之间实现了更好的权衡。更多讨论，请参阅我们的 **[报告](report_v1.md)**。
->>>>>>> 532ef73e
-* ✅ 支持剪辑和 T5 文本调节。
-* ✅ 通过将图像视为单帧视频，我们的项目支持在图像和视频（如 ImageNet 和 UCF101）上训练 DiT。更多说明请参见 [指令解析](command.md)。
-* ✅ 利用[DiT](https://github.com/facebookresearch/DiT)、[Latte](https://github.com/Vchitect/Latte) 和 [PixArt](https://pixart-alpha.github.io/) 的官方权重支持推理。
-
-<details>
-<summary>查看更多</summary>
-
-* ✅ 重构代码库。请参阅[结构](structure.md)，了解项目结构以及如何使用配置文件。
-
-</details>
-
-### 下一步计划【按优先级排序】
-
-* [ ] 完成数据处理流程（包括密集光流、美学评分、文本图像相似性、重复数据删除等）。更多信息请参见[数据集](/docs/datasets.md)。**[项目进行中］**
-* [ ] 训练视频-VAE。 **[项目进行中]**
-
-<details>
-<summary>查看更多</summary>
-
-* [ ] 支持图像和视频调节。
-* [ ] 评估流程。
-* [ ] 加入更好的调度程序，如 SD3 中的rectified flow程序。
-* [ ] 支持可变长宽比、分辨率和持续时间。
-* [ ] 发布后支持 SD3。
-
-</details>
-
-## 目录
-
-* [安装](#installation)
-* [模型权重](/#model-weights)
-* [推理](/#inference)
-* [数据处理](/#data-processing)
-* [训练](/#training)
-* [贡献](/#contribution)
-* [声明](/#acknowledgement)
-* [引用](/#citation)
-
-## 安装
-
-```bash
-# create a virtual env
-conda create -n opensora python=3.10
-
-# install torch
-# the command below is for CUDA 12.1, choose install commands from 
-# https://pytorch.org/get-started/locally/ based on your own CUDA version
-pip3 install torch torchvision
-
-# install flash attention (optional)
-pip install packaging ninja
-pip install flash-attn --no-build-isolation
-
-# install apex (optional)
-pip install -v --disable-pip-version-check --no-cache-dir --no-build-isolation --config-settings "--build-option=--cpp_ext" --config-settings "--build-option=--cuda_ext" git+https://github.com/NVIDIA/apex.git
-
-# install xformers
-pip3 install -U xformers --index-url https://download.pytorch.org/whl/cu121
-
-# install this project
-git clone https://github.com/hpcaitech/Open-Sora
-cd Open-Sora
-pip install -v .
-```
-
-安装完成后，建议阅读[结构](structure.md)，了解项目结构以及如何使用配置文件。
-
-## 模型权重
-
-| 分辨率  | 数据   | 迭代次数 | 批量大小 | GPU 天数 (H800) | 网址       |
-| ---------- | ------ | ----------- | ---------- | --------------- | ---------- |
-| 16×256×256 | 366K   | 80k         | 8×64       | 117             | [:link:]() |
-| 16×256×256 | 20K HQ | 24k         | 8×64       | 45              | [:link:]() |
-| 16×512×512 | 20K HQ | 20k         | 2×64       | 35              | [:link:]() |
-
-我们模型的权重部分由[PixArt-α](https://github.com/PixArt-alpha/PixArt-alpha) 初始化。参数数量为 724M。有关训练的更多信息，请参阅我们的 **[报告](/docs/report_v1.md)**。有关数据集的更多信息，请参阅[数据](datasets.md)。HQ 表示高质量。
-:warning: **局限性**：我们的模型是在有限的预算内训练出来的。质量和文本对齐度相对较差。特别是在生成人类时，模型表现很差，无法遵循详细的指令。我们正在努力改进质量和文本对齐。
-
-## 推理
-
-要使用我们提供的权重进行推理，首先要将[T5](https://huggingface.co/DeepFloyd/t5-v1_1-xxl/tree/main)权重下载到pretrained_models/t5_ckpts/t5-v1_1-xxl 中。然后下载模型权重。运行以下命令生成样本。请参阅[此处](docs/structure.md#inference-config-demos)自定义配置。
-
-```bash
-# Sample 16x256x256 (5s/sample, 100 time steps, 22 GB memory)
-torchrun --standalone --nproc_per_node 1 scripts/inference.py configs/opensora/inference/16x256x256.py --ckpt-path ./path/to/your/ckpt.pth --prompt-path ./assets/texts/t2v_samples.txt
-# Auto Download
-torchrun --standalone --nproc_per_node 1 scripts/inference.py configs/opensora/inference/16x256x256.py --ckpt-path OpenSora-v1-HQ-16x256x256.pth --prompt-path ./assets/texts/t2v_samples.txt
-
-# Sample 16x512x512 (20s/sample, 100 time steps, 24 GB memory)
-torchrun --standalone --nproc_per_node 1 scripts/inference.py configs/opensora/inference/16x512x512.py --ckpt-path ./path/to/your/ckpt.pth --prompt-path ./assets/texts/t2v_samples.txt
-# Auto Download
-torchrun --standalone --nproc_per_node 1 scripts/inference.py configs/opensora/inference/16x512x512.py --ckpt-path OpenSora-v1-HQ-16x512x512.pth --prompt-path ./assets/texts/t2v_samples.txt
-
-# Sample 64x512x512 (40s/sample, 100 time steps)
-torchrun --standalone --nproc_per_node 1 scripts/inference.py configs/opensora/inference/64x512x512.py --ckpt-path ./path/to/your/ckpt.pth --prompt-path ./assets/texts/t2v_samples.txt
-
-# Sample 64x512x512 with sequence parallelism (30s/sample, 100 time steps)
-# sequence parallelism is enabled automatically when nproc_per_node is larger than 1
-torchrun --standalone --nproc_per_node 2 scripts/inference.py configs/opensora/inference/64x512x512.py --ckpt-path ./path/to/your/ckpt.pth --prompt-path ./assets/texts/t2v_samples.txt
-```
-
-我们在 H800 GPU 上进行了速度测试。如需使用其他模型进行推理，请参阅[此处](commands_zh.md)获取更多说明。
-
-## 数据处理
-
-高质量数据是高质量模型的关键。[这里](datasets.md)有我们使用过的数据集和数据收集计划。我们提供处理视频数据的工具。目前，我们的数据处理流程包括以下步骤：
-
-1. 下载数据集。[[文件](/tools/datasets/README.md)]
-2. 将视频分割成片段。 [[文件](/tools/scenedetect/README.md)]
-3. 生成视频字幕。 [[文件](/tools/caption/README.md)]
-
-## 训练
-
-要启动训练，首先要将[T5](https://huggingface.co/DeepFloyd/t5-v1_1-xxl/tree/main)权重下载到pretrained_models/t5_ckpts/t5-v1_1-xxl 中。然后运行以下命令在单个节点上启动训练。
-
-```bash
-# 1 GPU, 16x256x256
-torchrun --nnodes=1 --nproc_per_node=1 scripts/train.py configs/opensora/train/16x256x512.py --data-path YOUR_CSV_PATH
-# 8 GPUs, 64x512x512
-torchrun --nnodes=1 --nproc_per_node=8 scripts/train.py configs/opensora/train/64x512x512.py --data-path YOUR_CSV_PATH --ckpt-path YOUR_PRETRAINED_CKPT
-```
-
-要在多个节点上启动训练，请根据[ColossalAI](https://colossalai.org/docs/basics/launch_colossalai/#launch-with-colossal-ai-cli) 准备一个主机文件，并运行以下命令。
-
-```bash
-colossalai run --nproc_per_node 8 --hostfile hostfile scripts/train.py configs/opensora/train/64x512x512.py --data-path YOUR_CSV_PATH --ckpt-path YOUR_PRETRAINED_CKPT
-```
-
-有关其他模型的训练和高级使用方法，请参阅[此处](commands_zh.md)获取更多说明。
-
-## 贡献
-
-如果您希望为该项目做出贡献，可以参考 [贡献指南](/CONTRIBUTING.md).
-
-## 声明
-
-* [DiT](https://github.com/facebookresearch/DiT): Scalable Diffusion Models with Transformers.
-* [OpenDiT](https://github.com/NUS-HPC-AI-Lab/OpenDiT): An acceleration for DiT training. We adopt valuable acceleration strategies for training progress from OpenDiT.
-* [PixArt](https://github.com/PixArt-alpha/PixArt-alpha): An open-source DiT-based text-to-image model.
-* [Latte](https://github.com/Vchitect/Latte): An attempt to efficiently train DiT for video.
-* [StabilityAI VAE](https://huggingface.co/stabilityai/sd-vae-ft-mse-original): A powerful image VAE model.
-* [CLIP](https://github.com/openai/CLIP): A powerful text-image embedding model.
-* [T5](https://github.com/google-research/text-to-text-transfer-transformer): A powerful text encoder.
-* [LLaVA](https://github.com/haotian-liu/LLaVA): A powerful image captioning model based on [Yi-34B](https://huggingface.co/01-ai/Yi-34B).
-
-我们对他们的出色工作和对开源的慷慨贡献表示感谢。
-
-## 引用
-
-```bibtex
-@software{opensora,
-  author = {Zangwei Zheng and Xiangyu Peng and Yang You},
-  title = {Open-Sora: Democratizing Efficient Video Production for All},
-  month = {March},
-  year = {2024},
-  url = {https://github.com/hpcaitech/Open-Sora}
-}
-```
-
-[Zangwei Zheng](https://github.com/zhengzangw) and [Xiangyu Peng](https://github.com/xyupeng) equally contributed to this work during their internship at [HPC-AI Tech](https://hpc-ai.com/).
-
-## Star 走势
-
-[![Star History Chart](https://api.star-history.com/svg?repos=hpcaitech/Open-Sora&type=Date)](https://star-history.com/#hpcaitech/Open-Sora&Date)
+<p align="center">
+    <img src="../assets/readme/icon.png" width="250"/>
+<p>
+
+<div align="center">
+    <a href="https://github.com/hpcaitech/Open-Sora/stargazers"><img src="https://img.shields.io/github/stars/hpcaitech/Open-Sora?style=social"></a>
+    <a href="https://hpcaitech.github.io/Open-Sora/"><img src="https://img.shields.io/badge/Gallery-View-orange?logo=&amp"></a>
+    <a href="https://discord.gg/shpbperhGs"><img src="https://img.shields.io/badge/Discord-join-blueviolet?logo=discord&amp"></a>
+    <a href="https://join.slack.com/t/colossalaiworkspace/shared_invite/zt-247ipg9fk-KRRYmUl~u2ll2637WRURVA"><img src="https://img.shields.io/badge/Slack-ColossalAI-blueviolet?logo=slack&amp"></a>
+    <a href="https://twitter.com/yangyou1991/status/1769411544083996787?s=61&t=jT0Dsx2d-MS5vS9rNM5e5g"><img src="https://img.shields.io/badge/Twitter-Discuss-blue?logo=twitter&amp"></a>
+    <a href="https://raw.githubusercontent.com/hpcaitech/public_assets/main/colossalai/img/WeChat.png"><img src="https://img.shields.io/badge/微信-小助手加群-green?logo=wechat&amp"></a>
+</div>
+
+## Open-Sora： 完全开源的高效复现类Sora视频生成方案
+**Open-Sora**项目是一项致力于**高效**制作高质量视频，并使所有人都能使用其模型、工具和内容的计划。
+通过采用**开源**原则，Open-Sora 不仅实现了先进视频生成技术的低成本普及，还提供了一个精简且用户友好的方案，简化了视频制作的复杂性。
+通过 Open-Sora，我们希望更多开发者一起探索内容创作领域的创新、创造和包容。
+ [[English]](/README.md)
+
+ <h4>Open-Sora 项目目前处在早期阶段，并将持续更新。</h4>
+
+## 📰 资讯
+
+* **[2024.03.18]** 🔥 我们发布了**Open-Sora 1.0**，这是一个完全开源的视频生成项目。
+* Open-Sora 1.0 支持视频数据预处理、<a href="https://github.com/hpcaitech/ColossalAI"><img src="../assets/readme/colossal_ai.png" width="8%" ></a> 加速训练、推理等全套流程。
+* 我们提供的[模型权重](/#model-weights)只需 3 天的训练就能生成 2 秒的 512x512 视频。
+* **[2024.03.04]** Open-Sora：开源Sora复现方案，成本降低46%，序列扩充至近百万
+
+## 🎥 最新视频
+
+| **2s 512×512**                                                                                                                                                                 | **2s 512×512**                                                                                                                                                              | **2s 512×512**                                                                                                                                    |
+| ------------------------------------------------------------------------------------------------------------------------------------------------------------------------------ | --------------------------------------------------------------------------------------------------------------------------------------------------------------------------- | ------------------------------------------------------------------------------------------------------------------------------------------------- |
+| [<img src="/assets/readme/sample_0.gif" width="">](https://github.com/hpcaitech/Open-Sora/assets/99191637/de1963d3-b43b-4e68-a670-bb821ebb6f80)                                 | [<img src="/assets/readme/sample_1.gif" width="">](https://github.com/hpcaitech/Open-Sora/assets/99191637/13f8338f-3d42-4b71-8142-d234fbd746cc)                              | [<img src="/assets/readme/sample_2.gif" width="">](https://github.com/hpcaitech/Open-Sora/assets/99191637/fa6a65a6-e32a-4d64-9a9e-eabb0ebb8c16)    |
+| A serene night scene in a forested area. [...] The video is a time-lapse, capturing the transition from day to night, with the lake and forest serving as a constant backdrop. | A soaring drone footage captures the majestic beauty of a coastal cliff, [...] The water gently laps at the rock base and the greenery that clings to the top of the cliff. | The majestic beauty of a waterfall cascading down a cliff into a serene lake. [...] The camera angle provides a bird's eye view of the waterfall. |
+| [<img src="/assets/readme/sample_3.gif" width="">](https://github.com/hpcaitech/Open-Sora/assets/99191637/64232f84-1b36-4750-a6c0-3e610fa9aa94) | [<img src="/assets/readme/sample_4.gif" width="">](https://github.com/hpcaitech/Open-Sora/assets/99191637/983a1965-a374-41a7-a76b-c07941a6c1e9) | [<img src="/assets/readme/sample_5.gif" width="">](https://github.com/hpcaitech/Open-Sora/assets/99191637/ec10c879-9767-4c31-865f-2e8d6cf11e65) |
+| A bustling city street at night, filled with the glow of car headlights and the ambient light of streetlights. [...]                                                           | The vibrant beauty of a sunflower field. The sunflowers are arranged in neat rows, creating a sense of order and symmetry. [...]                                            | A serene underwater scene featuring a sea turtle swimming through a coral reef. The turtle, with its greenish-brown shell [...]                   |
+
+视频经过降采样处理为`.gif`格式，以便显示。点击查看原始视频。为便于显示，文字经过修剪，全文请参见 [此处](/assets/texts/t2v_samples.txt)。在我们的[图片库](https://hpcaitech.github.io/Open-Sora/)中查看更多样本。
+
+## 🔆 新功能
+
+* 📍Open-Sora-v1 已发布。[这里](/#model-weights)提供了模型权重。只需 400K 视频片段和在单卡 H800 上训200天（类比Stable Video Diffusion 的 152M 样本），我们就能生成 2 秒的 512×512 视频。
+* ✅ 从图像扩散模型到视频扩散模型的三阶段训练。我们提供每个阶段的权重。
+* ✅ 支持训练加速，包括Transformer加速、更快的 T5 和 VAE 以及序列并行。在对 64x512x512 视频进行训练时，Open-Sora 可将训练速度提高**55%**。详细信息请参见[训练加速](/acceleration.md)。
+* ✅ 我们提供用于数据预处理的视频切割和字幕工具。有关说明请点击[此处](tools/data/README.md)，我们的数据收集计划请点击 [数据集](docs/datasets.md)。
+* ✅ 我们发现来自[VideoGPT](https://wilson1yan.github.io/videogpt/index.html)的 VQ-VAE 质量较低，因此采用了来自[Stability-AI](https://huggingface.co/stabilityai/sd-vae-ft-mse-original) 的高质量 VAE。我们还发现使用添加了时间维度的采样会导致生成质量降低。更多讨论，请参阅我们的 **[报告](docs/report_v1.md)**。
+* ✅ 我们研究了不同的架构，包括 DiT、Latte 和我们提出的 **STDiT**。我们的STDiT在质量和速度之间实现了更好的权衡。更多讨论，请参阅我们的 **[报告](docs/report_v1.md)**。
+* ✅ 支持剪辑和 T5 文本调节。
+* ✅ 通过将图像视为单帧视频，我们的项目支持在图像和视频（如 ImageNet 和 UCF101）上训练 DiT。更多说明请参见 [指令解析](command.md)。
+* ✅ 利用[DiT](https://github.com/facebookresearch/DiT)、[Latte](https://github.com/Vchitect/Latte) 和 [PixArt](https://pixart-alpha.github.io/) 的官方权重支持推理。
+
+<details>
+<summary>查看更多</summary>
+
+* ✅ 重构代码库。请参阅[结构](structure.md)，了解项目结构以及如何使用配置文件。
+
+</details>
+
+### 下一步计划【按优先级排序】
+
+* [ ] 完成数据处理流程（包括密集光流、美学评分、文本图像相似性、重复数据删除等）。更多信息请参见[数据集](/docs/datasets.md)。**[项目进行中］**
+* [ ] 训练视频-VAE。 **[项目进行中]**
+
+<details>
+<summary>查看更多</summary>
+
+* [ ] 支持图像和视频调节。
+* [ ] 评估流程。
+* [ ] 加入更好的调度程序，如 SD3 中的rectified flow程序。
+* [ ] 支持可变长宽比、分辨率和持续时间。
+* [ ] 发布后支持 SD3。
+
+</details>
+
+## 目录
+
+* [安装](#installation)
+* [模型权重](/#model-weights)
+* [推理](/#inference)
+* [数据处理](/#data-processing)
+* [训练](/#training)
+* [贡献](/#contribution)
+* [声明](/#acknowledgement)
+* [引用](/#citation)
+
+## 安装
+
+```bash
+# create a virtual env
+conda create -n opensora python=3.10
+
+# install torch
+# the command below is for CUDA 12.1, choose install commands from 
+# https://pytorch.org/get-started/locally/ based on your own CUDA version
+pip3 install torch torchvision
+
+# install flash attention (optional)
+pip install packaging ninja
+pip install flash-attn --no-build-isolation
+
+# install apex (optional)
+pip install -v --disable-pip-version-check --no-cache-dir --no-build-isolation --config-settings "--build-option=--cpp_ext" --config-settings "--build-option=--cuda_ext" git+https://github.com/NVIDIA/apex.git
+
+# install xformers
+pip3 install -U xformers --index-url https://download.pytorch.org/whl/cu121
+
+# install this project
+git clone https://github.com/hpcaitech/Open-Sora
+cd Open-Sora
+pip install -v .
+```
+
+安装完成后，建议阅读[结构](structure.md)，了解项目结构以及如何使用配置文件。
+
+## 模型权重
+
+| 分辨率  | 数据   | 迭代次数 | 批量大小 | GPU 天数 (H800) | 网址       |
+| ---------- | ------ | ----------- | ---------- | --------------- | ---------- |
+| 16×256×256 | 366K   | 80k         | 8×64       | 117             | [:link:]() |
+| 16×256×256 | 20K HQ | 24k         | 8×64       | 45              | [:link:]() |
+| 16×512×512 | 20K HQ | 20k         | 2×64       | 35              | [:link:]() |
+
+我们模型的权重部分由[PixArt-α](https://github.com/PixArt-alpha/PixArt-alpha) 初始化。参数数量为 724M。有关训练的更多信息，请参阅我们的 **[报告](/docs/report_v1.md)**。有关数据集的更多信息，请参阅[数据](datasets.md)。HQ 表示高质量。
+:warning: **局限性**：我们的模型是在有限的预算内训练出来的。质量和文本对齐度相对较差。特别是在生成人类时，模型表现很差，无法遵循详细的指令。我们正在努力改进质量和文本对齐。
+
+## 推理
+
+要使用我们提供的权重进行推理，首先要将[T5](https://huggingface.co/DeepFloyd/t5-v1_1-xxl/tree/main)权重下载到pretrained_models/t5_ckpts/t5-v1_1-xxl 中。然后下载模型权重。运行以下命令生成样本。请参阅[此处](docs/structure.md#inference-config-demos)自定义配置。
+
+```bash
+# Sample 16x256x256 (5s/sample, 100 time steps, 22 GB memory)
+torchrun --standalone --nproc_per_node 1 scripts/inference.py configs/opensora/inference/16x256x256.py --ckpt-path ./path/to/your/ckpt.pth --prompt-path ./assets/texts/t2v_samples.txt
+# Auto Download
+torchrun --standalone --nproc_per_node 1 scripts/inference.py configs/opensora/inference/16x256x256.py --ckpt-path OpenSora-v1-HQ-16x256x256.pth --prompt-path ./assets/texts/t2v_samples.txt
+
+# Sample 16x512x512 (20s/sample, 100 time steps, 24 GB memory)
+torchrun --standalone --nproc_per_node 1 scripts/inference.py configs/opensora/inference/16x512x512.py --ckpt-path ./path/to/your/ckpt.pth --prompt-path ./assets/texts/t2v_samples.txt
+# Auto Download
+torchrun --standalone --nproc_per_node 1 scripts/inference.py configs/opensora/inference/16x512x512.py --ckpt-path OpenSora-v1-HQ-16x512x512.pth --prompt-path ./assets/texts/t2v_samples.txt
+
+# Sample 64x512x512 (40s/sample, 100 time steps)
+torchrun --standalone --nproc_per_node 1 scripts/inference.py configs/opensora/inference/64x512x512.py --ckpt-path ./path/to/your/ckpt.pth --prompt-path ./assets/texts/t2v_samples.txt
+
+# Sample 64x512x512 with sequence parallelism (30s/sample, 100 time steps)
+# sequence parallelism is enabled automatically when nproc_per_node is larger than 1
+torchrun --standalone --nproc_per_node 2 scripts/inference.py configs/opensora/inference/64x512x512.py --ckpt-path ./path/to/your/ckpt.pth --prompt-path ./assets/texts/t2v_samples.txt
+```
+
+我们在 H800 GPU 上进行了速度测试。如需使用其他模型进行推理，请参阅[此处](commands_zh.md)获取更多说明。
+
+## 数据处理
+
+高质量数据是高质量模型的关键。[这里](datasets.md)有我们使用过的数据集和数据收集计划。我们提供处理视频数据的工具。目前，我们的数据处理流程包括以下步骤：
+
+1. 下载数据集。[[文件](/tools/datasets/README.md)]
+2. 将视频分割成片段。 [[文件](/tools/scenedetect/README.md)]
+3. 生成视频字幕。 [[文件](/tools/caption/README.md)]
+
+## 训练
+
+要启动训练，首先要将[T5](https://huggingface.co/DeepFloyd/t5-v1_1-xxl/tree/main)权重下载到pretrained_models/t5_ckpts/t5-v1_1-xxl 中。然后运行以下命令在单个节点上启动训练。
+
+```bash
+# 1 GPU, 16x256x256
+torchrun --nnodes=1 --nproc_per_node=1 scripts/train.py configs/opensora/train/16x256x512.py --data-path YOUR_CSV_PATH
+# 8 GPUs, 64x512x512
+torchrun --nnodes=1 --nproc_per_node=8 scripts/train.py configs/opensora/train/64x512x512.py --data-path YOUR_CSV_PATH --ckpt-path YOUR_PRETRAINED_CKPT
+```
+
+要在多个节点上启动训练，请根据[ColossalAI](https://colossalai.org/docs/basics/launch_colossalai/#launch-with-colossal-ai-cli) 准备一个主机文件，并运行以下命令。
+
+```bash
+colossalai run --nproc_per_node 8 --hostfile hostfile scripts/train.py configs/opensora/train/64x512x512.py --data-path YOUR_CSV_PATH --ckpt-path YOUR_PRETRAINED_CKPT
+```
+
+有关其他模型的训练和高级使用方法，请参阅[此处](commands_zh.md)获取更多说明。
+
+## 贡献
+
+如果您希望为该项目做出贡献，可以参考 [贡献指南](/CONTRIBUTING.md).
+
+## 声明
+
+* [DiT](https://github.com/facebookresearch/DiT): Scalable Diffusion Models with Transformers.
+* [OpenDiT](https://github.com/NUS-HPC-AI-Lab/OpenDiT): An acceleration for DiT training. We adopt valuable acceleration strategies for training progress from OpenDiT.
+* [PixArt](https://github.com/PixArt-alpha/PixArt-alpha): An open-source DiT-based text-to-image model.
+* [Latte](https://github.com/Vchitect/Latte): An attempt to efficiently train DiT for video.
+* [StabilityAI VAE](https://huggingface.co/stabilityai/sd-vae-ft-mse-original): A powerful image VAE model.
+* [CLIP](https://github.com/openai/CLIP): A powerful text-image embedding model.
+* [T5](https://github.com/google-research/text-to-text-transfer-transformer): A powerful text encoder.
+* [LLaVA](https://github.com/haotian-liu/LLaVA): A powerful image captioning model based on [Yi-34B](https://huggingface.co/01-ai/Yi-34B).
+
+我们对他们的出色工作和对开源的慷慨贡献表示感谢。
+
+## 引用
+
+```bibtex
+@software{opensora,
+  author = {Zangwei Zheng and Xiangyu Peng and Yang You},
+  title = {Open-Sora: Democratizing Efficient Video Production for All},
+  month = {March},
+  year = {2024},
+  url = {https://github.com/hpcaitech/Open-Sora}
+}
+```
+
+[Zangwei Zheng](https://github.com/zhengzangw) and [Xiangyu Peng](https://github.com/xyupeng) equally contributed to this work during their internship at [HPC-AI Tech](https://hpc-ai.com/).
+
+## Star 走势
+
+[![Star History Chart](https://api.star-history.com/svg?repos=hpcaitech/Open-Sora&type=Date)](https://star-history.com/#hpcaitech/Open-Sora&Date)