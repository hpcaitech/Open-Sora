import argparse
import json
import os
from glob import glob

from mmengine.config import Config
from torch.utils.tensorboard import SummaryWriter


def load_prompts(prompt_path):
    with open(prompt_path, "r") as f:
        prompts = [line.strip() for line in f.readlines()]
    return prompts


def parse_args(training=False):
    parser = argparse.ArgumentParser()

    # model config
    parser.add_argument("config", help="model config file path")

    # ======================================================
    # General
    # ======================================================
    parser.add_argument("--seed", default=42, type=int, help="generation seed")
    parser.add_argument("--ckpt-path", type=str, help="path to model ckpt; will overwrite cfg.ckpt_path if specified")
    parser.add_argument("--batch-size", default=None, type=int, help="batch size")
    parser.add_argument("--outputs", default=None, type=str, help="the dir to save model weights")

    # ======================================================
    # Inference
    # ======================================================
    if not training:
        # output
        parser.add_argument("--save-dir", default=None, type=str, help="path to save generated samples")
        parser.add_argument("--sample-name", default=None, type=str, help="sample name, default is sample_idx")
        parser.add_argument("--start-index", default=None, type=int, help="start index for sample name")
        parser.add_argument("--end-index", default=None, type=int, help="end index for sample name")
        parser.add_argument("--num-sample", default=None, type=int, help="number of samples to generate for one prompt")
        parser.add_argument("--prompt-as-path", action="store_true", help="use prompt as path to save samples")

        # prompt
        parser.add_argument("--prompt-path", default=None, type=str, help="path to prompt txt file")
<<<<<<< HEAD
        parser.add_argument("--save-dir", default=None, type=str, help="path to save generated samples")
        parser.add_argument("--data-path", default=None, type=str, help="path to data csv")
        
        # hyperparameters
        parser.add_argument("--num-sampling-steps", default=None, type=int, help="sampling steps")
        parser.add_argument("--cfg-scale", default=None, type=float, help="balance between cond & uncond")
        parser.add_argument("--max-test-samples", default=-1, type=int, help="limit the number of test samples")

=======
        parser.add_argument("--prompt", default=None, type=str, nargs="+", help="prompt list")

        # image/video
        parser.add_argument("--num-frames", default=None, type=int, help="number of frames")
        parser.add_argument("--fps", default=None, type=int, help="fps")
        parser.add_argument("--image-size", default=None, type=int, nargs=2, help="image size")

        # hyperparameters
        parser.add_argument("--num-sampling-steps", default=None, type=int, help="sampling steps")
        parser.add_argument("--cfg-scale", default=None, type=float, help="balance between cond & uncond")

        # reference
        parser.add_argument("--loop", default=None, type=int, help="loop")
        parser.add_argument("--condition-frame-length", default=None, type=int, help="condition frame length")
        parser.add_argument("--reference-path", default=None, type=str, nargs="+", help="reference path")
        parser.add_argument("--mask-strategy", default=None, type=str, nargs="+", help="mask strategy")
    # ======================================================
    # Training
    # ======================================================
>>>>>>> 780c4f1e
    else:
        parser.add_argument("--wandb", default=None, type=bool, help="enable wandb")
        parser.add_argument("--load", default=None, type=str, help="path to continue training")
        parser.add_argument("--data-path", default=None, type=str, help="path to data csv")
        parser.add_argument("--start-from-scratch", action="store_true", help="start training from scratch")

    return parser.parse_args()


def merge_args(cfg, args, training=False):
    if args.ckpt_path is not None:
        cfg.model["from_pretrained"] = args.ckpt_path
        if cfg.get("discriminator") is not None:
            cfg.discriminator["from_pretrained"] = args.ckpt_path
        args.ckpt_path = None
    if training and args.data_path is not None:
        cfg.dataset["data_path"] = args.data_path
        args.data_path = None
    if not training and args.cfg_scale is not None:
        cfg.scheduler["cfg_scale"] = args.cfg_scale
        args.cfg_scale = None
    if not training and args.num_sampling_steps is not None:
        cfg.scheduler["num_sampling_steps"] = args.num_sampling_steps
        args.num_sampling_steps = None

    for k, v in vars(args).items():
        if v is not None:
            cfg[k] = v

    if not training:
        # Inference only
        # - Allow not set
        if "reference_path" not in cfg:
            cfg["reference_path"] = None
        if "loop" not in cfg:
            cfg["loop"] = 1
<<<<<<< HEAD
        if not "is_vae" in cfg and ("prompt" not in cfg or cfg["prompt"] is None):
=======
        if "frame_interval" not in cfg:
            cfg["frame_interval"] = 1
        if "sample_name" not in cfg:
            cfg["sample_name"] = None
        if "num_sample" not in cfg:
            cfg["num_sample"] = 1
        if "prompt_as_path" not in cfg:
            cfg["prompt_as_path"] = False
        # - Prompt handling
        if "prompt" not in cfg or cfg["prompt"] is None:
>>>>>>> 780c4f1e
            assert cfg["prompt_path"] is not None, "prompt or prompt_path must be provided"
            cfg["prompt"] = load_prompts(cfg["prompt_path"])
        if args.start_index is not None and args.end_index is not None:
            cfg["prompt"] = cfg["prompt"][args.start_index : args.end_index]
        elif args.start_index is not None:
            cfg["prompt"] = cfg["prompt"][args.start_index :]
        elif args.end_index is not None:
            cfg["prompt"] = cfg["prompt"][: args.end_index]
    else:
        # Training only
        # - Allow not set
        if "mask_ratios" not in cfg:
            cfg["mask_ratios"] = None
        if "start_from_scratch" not in cfg:
            cfg["start_from_scratch"] = False
        if "bucket_config" not in cfg:
            cfg["bucket_config"] = None
        if "transform_name" not in cfg.dataset:
            cfg.dataset["transform_name"] = "center"
        if "num_bucket_build_workers" not in cfg:
            cfg["num_bucket_build_workers"] = 1

    # Both training and inference
    if "multi_resolution" not in cfg:
        cfg["multi_resolution"] = False

    return cfg


def parse_configs(training=False):
    args = parse_args(training)
    cfg = Config.fromfile(args.config)
    cfg = merge_args(cfg, args, training)
    return cfg


def create_experiment_workspace(cfg):
    """
    This function creates a folder for experiment tracking.

    Args:
        args: The parsed arguments.

    Returns:
        exp_dir: The path to the experiment folder.
    """
    # Make outputs folder (holds all experiment subfolders)
    os.makedirs(cfg.outputs, exist_ok=True)
    experiment_index = len(glob(f"{cfg.outputs}/*"))

    # Create an experiment folder
    model_name = cfg.model["type"].replace("/", "-")
    exp_name = f"{experiment_index:03d}-{model_name}"
    exp_dir = f"{cfg.outputs}/{exp_name}"
    os.makedirs(exp_dir, exist_ok=True)
    return exp_name, exp_dir


def save_training_config(cfg, experiment_dir):
    with open(f"{experiment_dir}/config.txt", "w") as f:
        json.dump(cfg, f, indent=4)


def create_tensorboard_writer(exp_dir):
    tensorboard_dir = f"{exp_dir}/tensorboard"
    os.makedirs(tensorboard_dir, exist_ok=True)
    writer = SummaryWriter(tensorboard_dir)
    return writer<|MERGE_RESOLUTION|>--- conflicted
+++ resolved
@@ -39,18 +39,9 @@
         parser.add_argument("--num-sample", default=None, type=int, help="number of samples to generate for one prompt")
         parser.add_argument("--prompt-as-path", action="store_true", help="use prompt as path to save samples")
 
+        parser.add_argument("--data-path", default=None, type=str, help="path to data csv")
         # prompt
         parser.add_argument("--prompt-path", default=None, type=str, help="path to prompt txt file")
-<<<<<<< HEAD
-        parser.add_argument("--save-dir", default=None, type=str, help="path to save generated samples")
-        parser.add_argument("--data-path", default=None, type=str, help="path to data csv")
-        
-        # hyperparameters
-        parser.add_argument("--num-sampling-steps", default=None, type=int, help="sampling steps")
-        parser.add_argument("--cfg-scale", default=None, type=float, help="balance between cond & uncond")
-        parser.add_argument("--max-test-samples", default=-1, type=int, help="limit the number of test samples")
-
-=======
         parser.add_argument("--prompt", default=None, type=str, nargs="+", help="prompt list")
 
         # image/video
@@ -70,7 +61,6 @@
     # ======================================================
     # Training
     # ======================================================
->>>>>>> 780c4f1e
     else:
         parser.add_argument("--wandb", default=None, type=bool, help="enable wandb")
         parser.add_argument("--load", default=None, type=str, help="path to continue training")
@@ -107,9 +97,6 @@
             cfg["reference_path"] = None
         if "loop" not in cfg:
             cfg["loop"] = 1
-<<<<<<< HEAD
-        if not "is_vae" in cfg and ("prompt" not in cfg or cfg["prompt"] is None):
-=======
         if "frame_interval" not in cfg:
             cfg["frame_interval"] = 1
         if "sample_name" not in cfg:
@@ -119,16 +106,16 @@
         if "prompt_as_path" not in cfg:
             cfg["prompt_as_path"] = False
         # - Prompt handling
-        if "prompt" not in cfg or cfg["prompt"] is None:
->>>>>>> 780c4f1e
-            assert cfg["prompt_path"] is not None, "prompt or prompt_path must be provided"
-            cfg["prompt"] = load_prompts(cfg["prompt_path"])
-        if args.start_index is not None and args.end_index is not None:
-            cfg["prompt"] = cfg["prompt"][args.start_index : args.end_index]
-        elif args.start_index is not None:
-            cfg["prompt"] = cfg["prompt"][args.start_index :]
-        elif args.end_index is not None:
-            cfg["prompt"] = cfg["prompt"][: args.end_index]
+        if not "is_vae" in cfg and ("prompt" not in cfg or cfg["prompt"] is None):
+            if "prompt" not in cfg or cfg["prompt"] is None:
+                assert cfg["prompt_path"] is not None, "prompt or prompt_path must be provided"
+                cfg["prompt"] = load_prompts(cfg["prompt_path"])
+            if args.start_index is not None and args.end_index is not None:
+                cfg["prompt"] = cfg["prompt"][args.start_index : args.end_index]
+            elif args.start_index is not None:
+                cfg["prompt"] = cfg["prompt"][args.start_index :]
+            elif args.end_index is not None:
+                cfg["prompt"] = cfg["prompt"][: args.end_index]
     else:
         # Training only
         # - Allow not set
