--- conflicted
+++ resolved
@@ -186,16 +186,11 @@
     process_single_row_partial = partial(process_single_row, args=args)
 
     # process
-<<<<<<< HEAD
-    meta = pd.read_csv(meta_path)
-    meta.parallel_apply(process_single_row_partial, axis=1)
-=======
     meta = pd.read_csv(args.meta_path)
     if not args.disable_parallel:
         meta.parallel_apply(process_single_row_partial, axis=1)
     else:
         meta.apply(process_single_row_partial, axis=1)
->>>>>>> c358c024
 
 
 if __name__ == "__main__":
