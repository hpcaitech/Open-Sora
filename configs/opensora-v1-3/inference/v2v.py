--- conflicted
+++ resolved
@@ -18,11 +18,7 @@
 
 model = dict(
     type="STDiT3-XL/2",
-<<<<<<< HEAD
-    from_pretrained="hpcai-tech/OpenSora-STDiT-v4",
-=======
     from_pretrained="hpcaitech/OpenSora-STDiT-v4",
->>>>>>> 0028a6c9
     qk_norm=True,
     enable_flash_attn=True,
     enable_layernorm_kernel=True,
@@ -33,11 +29,7 @@
 )
 vae = dict(
     type="OpenSoraVAE_V1_3",
-<<<<<<< HEAD
-    from_pretrained="hpcai-tech/OpenSora-VAE-v1.3",
-=======
     from_pretrained="hpcaitech/OpenSora-VAE-v1.3",
->>>>>>> 0028a6c9
     z_channels=16,
     micro_batch_size=1,
     micro_batch_size_2d=4,
