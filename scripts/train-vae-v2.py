--- conflicted
+++ resolved
@@ -238,22 +238,14 @@
             booster.load_lr_scheduler(lr_scheduler, os.path.join(cfg.load, "lr_scheduler"))
         if disc_lr_scheduler is not None:
             booster.load_lr_scheduler(disc_lr_scheduler, os.path.join(cfg.load, "disc_lr_scheduler"))
-<<<<<<< HEAD
+
         # LeCam EMA for discriminator
         lecam_path = os.path.join(cfg.load, "lecam_states.json")
-=======
-        lecam_path = os.path.join(cfg.load, "lecam_state.json")
->>>>>>> 26f7e33b
         if cfg.lecam_loss_weight is not None and os.path.exists(lecam_path):
             lecam_state = load_json(lecam_path)
             lecam_ema_real, lecam_ema_fake = lecam_state["lecam_ema_real"], lecam_state["lecam_ema_fake"]
             lecam_ema = LeCamEMA(decay=cfg.ema_decay, ema_real=lecam_ema_real, ema_fake=lecam_ema_fake, dtype=dtype, device=device)
-        else:
-<<<<<<< HEAD
-            print(f"lecan not loaded, path: {lecam_path}, lecame loss weight {cfg.lecam_loss_weight}")
-=======
-            lecam_ema = LeCamEMA(decay=cfg.ema_decay, dtype=dtype, device=device)
->>>>>>> 26f7e33b
+
         running_states = load_json(os.path.join(cfg.load, "running_states.json"))
         dist.barrier()
         start_epoch, start_step, sampler_start_idx = running_states["epoch"], running_states["step"], running_states["sample_start_index"]
@@ -296,13 +288,6 @@
         disc_time_padding = 0
     video_contains_first_frame = cfg.video_contains_first_frame
 
-    
-    # lecam_ema_real = torch.tensor(0.0)
-    # lecam_ema_fake = torch.tensor(0.0)
-<<<<<<< HEAD
-=======
-
->>>>>>> 26f7e33b
 
     for epoch in range(start_epoch, cfg.epochs):
         dataloader.sampler.set_epoch(epoch)
@@ -432,9 +417,6 @@
                             )
                             disc_loss = weighted_d_adversarial_loss + lecam_loss + gradient_penalty_loss
                             if cfg.lecam_loss_weight is not None: 
-                                # SCH: TODO: is this written properly like this for moving average? e.g. distributed training etc.
-                                # lecam_ema_real = lecam_ema_real * cfg.ema_decay + (1 - cfg.ema_decay) * torch.mean(real_logits.clone().detach())
-                                # lecam_ema_fake = lecam_ema_fake * cfg.ema_decay + (1 - cfg.ema_decay) * torch.mean(fake_logits.clone().detach())
                                 ema_real = torch.mean(real_logits.clone().detach()).to(device, dtype)
                                 ema_fake = torch.mean(fake_logits.clone().detach()).to(device, dtype)
                                 all_reduce_mean(ema_real)
@@ -491,35 +473,21 @@
                             save_dir = os.path.join(exp_dir, f"epoch{epoch}-global_step{global_step+1}")
                             os.makedirs(os.path.join(save_dir, "model"), exist_ok=True) # already handled in booster save_model
                             booster.save_model(vae, os.path.join(save_dir, "model"), shard=True)
-                            print("model saved")
                             booster.save_model(discriminator, os.path.join(save_dir, "discriminator"), shard=True)
-                            print("discriminator saved")
                             booster.save_optimizer(optimizer, os.path.join(save_dir, "optimizer"), shard=True, size_per_shard=4096)
-                            print("optimizer saved")
                             booster.save_optimizer(disc_optimizer, os.path.join(save_dir, "disc_optimizer"), shard=True, size_per_shard=4096)
-                            print("disc opt saved")
 
                             if lr_scheduler is not None:
                                 booster.save_lr_scheduler(lr_scheduler, os.path.join(save_dir, "lr_scheduler"))
-                                print("lr scheduler saved")
                             if disc_lr_scheduler is not None:
                                 booster.save_lr_scheduler(disc_lr_scheduler, os.path.join(save_dir, "disc_lr_scheduler"))
-                                print("disc scheduler saved")
-                            
-                            lecam_ema_real, lecam_ema_fake = lecam_ema.get()
-                            lecam_state = {
-                                "lecam_ema_real": lecam_ema_real.item(),
-                                "lecam_ema_fake": lecam_ema_fake.item(),
-                            }
-                            save_json(lecam_state, os.path.join(save_dir, "lecam_states.json"))
-                            print("lecam state saved")
+
                             running_states = {
                                 "epoch": epoch,
                                 "step": step+1,
                                 "global_step": global_step+1,
                                 "sample_start_index": (step+1) * cfg.batch_size,
                             }
-<<<<<<< HEAD
                             
                             lecam_ema_real, lecam_ema_fake = lecam_ema.get()
                             lecam_state = {
@@ -531,9 +499,7 @@
                                 if cfg.lecam_loss_weight is not None:
                                     save_json(lecam_state, os.path.join(save_dir, "lecam_states.json"))
                             dist.barrier()
-=======
-                            save_json(running_states, os.path.join(save_dir, "running_states.json"))
->>>>>>> 26f7e33b
+
                             logger.info(
                                 f"Saved checkpoint at epoch {epoch} step {step + 1} global_step {global_step + 1} to {exp_dir}"
                             )
